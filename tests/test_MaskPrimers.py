--- conflicted
+++ resolved
@@ -1,23 +1,15 @@
 """
 Unit tests for MaskPrimers
 """
-
-__author__    = 'Jason Anthony Vander Heiden'
-__copyright__ = 'Copyright 2014 Kleinstein Lab, Yale University. All rights reserved.'
-__license__   = 'Creative Commons Attribution-NonCommercial-ShareAlike 3.0 Unported'
-__version__   = '0.4.5'
-__date__      = '2015.02.20'
-
 # Imports
 import time, unittest
 import bin.MaskPrimers as script
 from Bio.Seq import Seq
 from Bio.SeqRecord import SeqRecord
-<<<<<<< HEAD
-from IgCore import getDNAScoreDict
-=======
 from presto.Sequence import getDNAScoreDict
->>>>>>> 74f2d659
+
+# Info
+__author__    = 'Jason Anthony Vander Heiden'
 
 class TestMaskPrimers(unittest.TestCase):
 
@@ -93,11 +85,7 @@
     #@unittest.skip('-> scorePrimers() skipped\n')
     def test_scorePrimers(self):
         score_dict=getDNAScoreDict(n_score=(0, 1), gap_score=(0, 0))
-<<<<<<< HEAD
-        align = [mod.scorePrimers(x, self.primers_n, start=2, score_dict=score_dict)
-=======
         align = [script.scorePrimers(x, self.primers_n, start=2, score_dict=score_dict)
->>>>>>> 74f2d659
                  for x in self.records_n]
         for x in align:
             print '  %s>' % x.seq.id
@@ -119,11 +107,7 @@
 
         # N character tests
         print 'TEST Ns>'
-<<<<<<< HEAD
-        align = [mod.alignPrimers(x, self.primers_n, max_error=0.2, score_dict=score_dict)
-=======
         align = [script.alignPrimers(x, self.primers_n, max_error=0.2, score_dict=score_dict)
->>>>>>> 74f2d659
                  for x in self.records_n]
         for x in align:
             print '  %s>' % x.seq.id
@@ -141,11 +125,7 @@
 
         # Indel tests
         print 'TEST INDELS>'
-<<<<<<< HEAD
-        align = [mod.alignPrimers(x, self.primers_indel, max_error=0.2, gap_penalty=(1, 1))
-=======
         align = [script.alignPrimers(x, self.primers_indel, max_error=0.2, gap_penalty=(1, 1))
->>>>>>> 74f2d659
                  for x in self.records_indel]
         for x in align:
             print '  %s>' % x.seq.id
